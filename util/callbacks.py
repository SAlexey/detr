--- conflicted
+++ resolved
@@ -153,11 +153,6 @@
     def on_validation_batch_end(self, trainer, pl_module, outputs, batch, batch_idx, dataloader_idx):     
         if self.current_epoch == 0:
             pass
-<<<<<<< HEAD
-
-=======
->>>>>>> 76598b65
-
 
         _, targets = batch
         out = outputs["output"]
