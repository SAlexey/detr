--- conflicted
+++ resolved
@@ -14,39 +14,6 @@
 TrFunc = Callable[[T], T]
 SetupFunc = Callable[[pl.LightningDataModule, Optional[str]], None]
 
-<<<<<<< HEAD
-LR_FLIP = tio.transforms.RandomFlip(axes=("LR",), flip_probability=1)
-
-=======
->>>>>>> fd47bbde
-def label_map_to_bbox(subject: tio.Subject):
-
-    """
-    Extracts menisci bounding boxes from a label map
-    and re-labels them to (0 and 1) 
-
-    the true labels of menisci in the label map is changed 
-    the ordering of the menisci in the label map is preserved
-
-    boxes are in format xyxy i.e [z0, y0, x0, z1, y1, x1] 
-    """
-
-    label_map = subject["label_map"][tio.DATA].squeeze() # remove channel dimension
-    objects = ndimage.find_objects(label_map, max_label=5) 
-    menisci = (o for o in objects[-2:] if o is not None) # only need menisci, if present
-    
-    bboxes = []
-    labels = []
-
-    for label, (zs, ys, xs) in enumerate(menisci):
-        bboxes.append([zs.start, xs.start, ys.start, zs.stop, xs.stop, ys.stop])
-        labels.append(label)
-
-    subject["labels"] = torch.as_tensor(labels, dtype=torch.long)
-    subject["boxes"] = torch.as_tensor(bboxes, dtype=torch.float32)
-    return subject
-
-
 class LabelMapToBbox(tio.transforms.Transform):
 
     """
