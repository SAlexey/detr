--- conflicted
+++ resolved
@@ -272,16 +272,8 @@
          - side: leg side
     """  
 
-<<<<<<< HEAD
-    src_img = Path("sample/images/vis/scratchN/oaiDataBase/v00/OAI/")
-    src_msk = Path("sample/masks/vis/scratchN/bzftacka/OAI_DESS_Data_AllTPs/Merged/v00/OAI")
-
-    statLeft = pd.read_csv(src_img/"statistics/SAG_3D_DESS_LEFT", sep=" ", header=None)
-    statRight = pd.read_csv(src_img/"statistics/SAG_3D_DESS_RIGHT", sep=" ", header=None)
-=======
     statLeft = pd.read_csv(DICOM_SRC/"statistics/SAG_3D_DESS_LEFT", sep=" ", header=None)
     statRight = pd.read_csv(DICOM_SRC/"statistics/SAG_3D_DESS_RIGHT", sep=" ", header=None)
->>>>>>> cdcfdbda
 
     stat = statLeft.append(statRight)
 
@@ -297,50 +289,4 @@
     with mp.Pool(num_workers) as pool:
         subjects = list(pool.imap_unordered(subject_from_row, stat.to_dict(orient="records"), chunksize=500))
     print("Done!")
-    return subjects
-<<<<<<< HEAD
-
-
-def _subjects_from_dicom(num_workers=1, ignore_paths=[]):
-    """
-        Reads the following files:
-
-        /vis/scratchN/oaiDataBase/v00/OAI/statistics/SAG_3D_DESS_LEFT
-        /vis/scratchN/oaiDataBase/v00/OAI/statistics/SAG_3D_DESS_RIGHT
-
-        concatennates them together into a single pandas dataframe
-        creates a list of subjects containing keys
-         - image:  mri images
-         - label_map: segmentation
-         - id: patient id
-         - side: leg side
-    """
-
-    src_img = Path("sample/images/vis/scratchN/oaiDataBase/v00/OAI/")
-    src_msk = Path("sample/masks/vis/scratchN/bzftacka/OAI_DESS_Data_AllTPs/Merged/v00/OAI")
-
-    statLeft = pd.read_csv(src_img/"statistics/SAG_3D_DESS_LEFT", sep=" ", header=None)
-    statRight = pd.read_csv(src_img/"statistics/SAG_3D_DESS_RIGHT", sep=" ", header=None)
-
-    stat = statLeft.append(statRight)
-
-    stat["id"] = stat[0].str.extract(r"(\d{7})")
-    stat["side"] = stat[1].map(lambda s: s.split("_")[-1]).str.lower()
-    
-    stat.rename({0: "path"}, axis=1, inplace=True)
-    stat["path"] = stat["path"].map(Path)
-
-    stat["image"] = stat["path"].map(lambda p: tio.ScalarImage(src_img/p))
-    stat["label_map"] = stat["path"].map(lambda p: tio.LabelMap(src_msk/p/"Segmentation"))
-
-    stat.mask(stat["path"].isin(ignore_paths), inplace=True)
-    stat.dropna(inplace=True, subset=["path"])
-    stat.drop([1, 2, "path"], axis=1, inplace=True)
-
-    print(f"Preparing Subjects (num_proc={num_workers})")
-    with Pool(num_workers) as pool:
-        subjects = list(pool.imap_unordered(tio.Subject, stat.to_dict(orient="records"), chunksize=500))
-    print("Done!")
-    return subjects
-=======
->>>>>>> cdcfdbda
+    return subjects